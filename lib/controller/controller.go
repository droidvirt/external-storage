--- conflicted
+++ resolved
@@ -1387,7 +1387,6 @@
 	return v1.PersistentVolumeReclaimDelete, fmt.Errorf("Cannot convert object to StorageClass: %+v", classObj)
 }
 
-<<<<<<< HEAD
 func (ctrl *ProvisionController) fetchMountOptions(storageClassName string) ([]string, error) {
 	classObj, found, err := ctrl.classes.GetByKey(storageClassName)
 	if err != nil {
@@ -1405,7 +1404,8 @@
 	}
 
 	return nil, fmt.Errorf("Cannot convert object to StorageClass: %+v", classObj)
-=======
+}
+
 // supportsBlock returns whether a provisioner supports block volume.
 // Provisioners that implement BlockProvisioner interface and return true to SupportsBlock
 // will be regarded as supported for block volume.
@@ -1414,5 +1414,4 @@
 		return blockProvisioner.SupportsBlock()
 	}
 	return false
->>>>>>> a49d411d
 }